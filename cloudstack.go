package cloudstack

import (
	"bytes"
	"context"
	"crypto/md5"
	"crypto/tls"
	"encoding/base64"
	"fmt"
	"github.com/docker/machine/libmachine/drivers"
	"github.com/docker/machine/libmachine/log"
	"github.com/docker/machine/libmachine/mcnflag"
	"github.com/docker/machine/libmachine/ssh"
	"github.com/docker/machine/libmachine/state"
	"github.com/dutangp/go-cloudstack/cloudstack"
	"github.com/pkg/errors"
	"io/ioutil"
	"math/rand"
	"net"
	"net/http"
	"strings"
	"time"
)

const (
	driverName   = "cloudstack"
	dockerPort   = 2376
	swarmPort    = 3376
	diskDatadisk = "DATADISK"
)

type configError struct {
	option string
}

func (e *configError) Error() string {
	return fmt.Sprintf("cloudstack driver requires the --cloudstack-%s option", e.option)
}

// Driver is the new cloudstack driver
type Driver struct {
	*drivers.BaseDriver
	ID                   string
	APIURL               string
	APIKey               string
	SecretKey            string
	IBuser               string
	IBpassword           string
	HTTPGETOnly          bool
	JobTimeOut           int64
	UsePrivateIP         bool
	UsePortForward       bool
	PublicIP             string
	PublicIPID           string
	DisassociatePublicIP bool
	MacAddress           string
	SSHKeyPair           string
	SSHPublickey         string
	SSHKeyPath           string
	SSHManage            bool
	PrivateIP            string
	CIDRList             []string
	FirewallRuleIds      []string
	Expunge              bool
	Template             string
	TemplateID           string
	ServiceOffering      string
	ServiceOfferingID    string
	DeleteVolumes        bool
	DiskOffering         string
	DiskOfferingID       string
	DiskSize             int
	DiskRootSize         int
	Network              string
	NetworkID            string
	NetworkCidr          string
	Zone                 string
	ZoneID               string
	NetworkType          string
	UserDataFile         string
	UserData             string
	Project              string
	ProjectID            string
	TMTags               string
	Tags                 []string
	DomainName           string
	DisplayName          string
}

// GetCreateFlags registers the flags this driver adds to
// "docker hosts create"
func (d *Driver) GetCreateFlags() []mcnflag.Flag {
	return []mcnflag.Flag{
		mcnflag.StringFlag{
			Name:   "cloudstack-api-url",
			Usage:  "CloudStack API URL",
			EnvVar: "CLOUDSTACK_API_URL",
		},
		mcnflag.StringFlag{
			Name:   "cloudstack-api-key",
			Usage:  "CloudStack API key",
			EnvVar: "CLOUDSTACK_API_KEY",
		},
		mcnflag.StringFlag{
			Name:   "cloudstack-secret-key",
			Usage:  "CloudStack API secret key",
			EnvVar: "CLOUDSTACK_SECRET_KEY",
		},
		mcnflag.StringFlag{
			Name:   "cloudstack-infoblox-user",
			Usage:  "CloudStack Infoblox user",
			EnvVar: "CLOUDSTACK_INFOBLOX_USER",
		},
		mcnflag.StringFlag{
			Name:   "cloudstack-infoblox-password",
			Usage:  "CloudStack Infoblox password",
			EnvVar: "CLOUDSTACK_INFOBLOX_PASSWORD",
		},
		mcnflag.BoolFlag{
			Name:   "cloudstack-http-get-only",
			Usage:  "Only use HTTP GET to execute CloudStack API",
			EnvVar: "CLOUDSTACK_HTTP_GET_ONLY",
		},
		mcnflag.IntFlag{
			Name:   "cloudstack-timeout",
			Usage:  "time(seconds) allowed to complete async job",
			EnvVar: "CLOUDSTACK_TIMEOUT",
			Value:  300,
		},
		mcnflag.BoolFlag{
			Name:  "cloudstack-use-private-address",
			Usage: "Use a private IP to access the machine",
		},
		mcnflag.BoolFlag{
			Name:  "cloudstack-use-port-forward",
			Usage: "Use port forwarding rule to access the machine",
		},
		mcnflag.StringFlag{
			Name:  "cloudstack-public-ip",
			Usage: "CloudStack Public IP",
		},
		mcnflag.StringFlag{
			Name:   "cloudstack-ssh-user",
			Usage:  "CloudStack SSH user",
			Value:  "root",
		},
		mcnflag.StringFlag{
			Name:   "cloudstack-ssh-publickey",
			Usage:  "CloudStack SSH publickey",
			Value:  "/usr/lib/ssh/id_rsa",
		},
		mcnflag.BoolFlag{
<<<<<<< HEAD
			Name:   "cloudstack-ssh-manage",
			Usage:  "CloudStack SSH Management",
=======
			Name:  "cloudstack-ssh-manage",
			Usage: "CloudStack SSH Management",
>>>>>>> 9d895809
		},
		mcnflag.StringSliceFlag{
			Name:  "cloudstack-cidr",
			Usage: "Source CIDR to give access to the machine. default 0.0.0.0/0",
		},
		mcnflag.BoolFlag{
			Name:  "cloudstack-expunge",
			Usage: "Whether or not to expunge the machine upon removal",
		},
		mcnflag.StringFlag{
			Name:   "cloudstack-template",
			Usage:  "CloudStack template",
		},
		mcnflag.StringFlag{
			Name:  "cloudstack-template-id",
			Usage: "Cloudstack template id",
		},
		mcnflag.StringFlag{
			Name:   "cloudstack-service-offering",
			Usage:  "CloudStack service offering",
		},
		mcnflag.StringFlag{
			Name:  "cloudstack-service-offering-id",
			Usage: "CloudStack service offering id",
		},
		mcnflag.StringFlag{
			Name:   "cloudstack-network",
			Usage:  "CloudStack network",
		},
		mcnflag.StringFlag{
			Name:  "cloudstack-network-id",
			Usage: "CloudStack network id",
		},
		mcnflag.StringFlag{
			Name:   "cloudstack-zone",
			Usage:  "CloudStack zone",
		},
		mcnflag.StringFlag{
			Name:  "cloudstack-zone-id",
			Usage: "CloudStack zone id",
		},
		mcnflag.StringFlag{
			Name:   "cloudstack-userdata-file",
			Usage:  "CloudStack Userdata file",
		},
		mcnflag.StringFlag{
			Name:  "cloudstack-userdata-base64",
			Usage: "CloudStack Userdata Base64",
		},
		mcnflag.StringFlag{
			Name:  "cloudstack-project",
			Usage: "CloudStack project",
		},
		mcnflag.StringFlag{
			Name:  "cloudstack-project-id",
			Usage: "CloudStack project id",
		},
		mcnflag.StringFlag{
			Name:  "cloudstack-tm-tag",
			Usage: "key:value TM tags to be created",
		},
		mcnflag.StringFlag{
			Name:   "cloudstack-disk-offering",
			Usage:  "Cloudstack disk offering",
		},
		mcnflag.StringFlag{
			Name:  "cloudstack-disk-offering-id",
			Usage: "Cloudstack disk offering id",
		},
		mcnflag.IntFlag{
			Name:   "cloudstack-disk-size",
			Usage:  "Disk offering custom size",
		},
		mcnflag.IntFlag{
			Name:   "cloudstack-root-disk-size",
			Usage:  "Disk Root size",
		},
		mcnflag.BoolFlag{
			Name:  "cloudstack-delete-volumes",
			Usage: "Whether or not to delete data volumes associated with the machine upon removal",
		},
		mcnflag.StringFlag{
			Name:  "cloudstack-displayname",
			Usage: "Cloudstack virtual machine displayname",
		},
		mcnflag.StringFlag{
			Name:  "cloudstack-domainname",
			Usage: "Cloudstack virtual machine domainname",
		},
	}
}

// NewDriver creates new driver instance
func NewDriver(hostName, storePath string) drivers.Driver {
	driver := &Driver{
		BaseDriver: &drivers.BaseDriver{
			MachineName: hostName,
			StorePath:   storePath,
		},
		FirewallRuleIds: []string{},
	}
	return driver
}

// DriverName returns the name of the driver as it is registered
func (d *Driver) DriverName() string {
	return driverName
}

func (d *Driver) GetMachineName() string {
	if d.DisplayName == "" {
		return d.MachineName
	} else {
		return d.DisplayName
	}
}

// GetSSHHostname sets hostname to the host ip
func (d *Driver) GetSSHHostname() (string, error) {
	return d.GetIP()
}

// GetSSHUsername gets the ssh user
func (d *Driver) GetSSHUsername() string {
	if d.SSHUser == "" {
		d.SSHUser = "root"
	}
	return d.SSHUser
}

func (d *Driver) GetSSHPublickey() string {
	return d.SSHPublickey
}

// SetConfigFromFlags configures the driver with the object that was returned
// by RegisterCreateFlags
func (d *Driver) SetConfigFromFlags(flags drivers.DriverOptions) error {
	d.APIURL = flags.String("cloudstack-api-url")
	d.APIKey = flags.String("cloudstack-api-key")
	d.SecretKey = flags.String("cloudstack-secret-key")
	d.IBuser = flags.String("cloudstack-infoblox-user")
	d.IBpassword = flags.String("cloudstack-infoblox-password")
	d.UsePrivateIP = flags.Bool("cloudstack-use-private-address")
	d.UsePortForward = flags.Bool("cloudstack-use-port-forward")
	d.HTTPGETOnly = flags.Bool("cloudstack-http-get-only")
	d.JobTimeOut = int64(flags.Int("cloudstack-timeout"))
	d.SSHUser = flags.String("cloudstack-ssh-user")
	d.SSHPublickey = flags.String("cloudstack-ssh-publickey")
	d.SSHManage = flags.Bool("cloudstack-ssh-manage")
	d.CIDRList = flags.StringSlice("cloudstack-cidr")
	d.Expunge = flags.Bool("cloudstack-expunge")
	d.TMTags = flags.String("cloudstack-tm-tag")
	d.DeleteVolumes = flags.Bool("cloudstack-delete-volumes")
	d.DiskSize = flags.Int("cloudstack-disk-size")
	d.DiskRootSize = flags.Int("cloudstack-root-disk-size")
	d.DisplayName = flags.String("cloudstack-displayname")
	d.DomainName = flags.String("cloudstack-domainname")
	d.SwarmMaster = flags.Bool("swarm-master")
	d.SwarmDiscovery = flags.String("swarm-discovery")
	if err := d.setProject(flags.String("cloudstack-project"), flags.String("cloudstack-project-id")); err != nil {
		return err
	}
	if err := d.setZone(flags.String("cloudstack-zone"), flags.String("cloudstack-zone-id")); err != nil {
		return err
	}
	if err := d.setTemplate(flags.String("cloudstack-template"), flags.String("cloudstack-template-id")); err != nil {
		return err
	}
	if err := d.setServiceOffering(flags.String("cloudstack-service-offering"), flags.String("cloudstack-service-offering-id")); err != nil {
		return err
	}
	if err := d.setNetwork(flags.String("cloudstack-network"), flags.String("cloudstack-network-id")); err != nil {
		return err
	}
	if err := d.setPublicIP(flags.String("cloudstack-public-ip")); err != nil {
		return err
	}
	if err := d.setUserData(flags.String("cloudstack-userdata-file"), flags.String("cloudstack-userdata-base64")); err != nil {
		return err
	}
	if err := d.setDiskOffering(flags.String("cloudstack-disk-offering"), flags.String("cloudstack-disk-offering-id")); err != nil {
		return err
	}
	if d.DomainName == "" {
		return &configError{option: "domainname"}
	}
	if d.DisplayName == "" {
		d.DisplayName = d.MachineName + "." + d.DomainName
	}
	d.SSHKeyPair = d.DisplayName
	if d.APIURL == "" {
		return &configError{option: "api-url"}
	}
	if d.APIKey == "" {
		return &configError{option: "api-key"}
	}
	if d.SecretKey == "" {
		return &configError{option: "secret-key"}
	}
	if d.IBuser == "" {
		return &configError{option: "infoblox-user"}
	}
	if d.IBpassword == "" {
		return &configError{option: "infoblox-password"}
	}
	if d.Template == "" {
		return &configError{option: "template"}
	}
	if d.ServiceOffering == "" {
		return &configError{option: "service-offering"}
	}
	if d.Zone == "" {
		return &configError{option: "zone"}
	}
	if len(d.CIDRList) == 0 {
		d.CIDRList = []string{"0.0.0.0/0"}
	}
	d.DisassociatePublicIP = false
	return nil
}

// GetURL returns a Docker compatible host URL for connecting to this host
// e.g. tcp://1.2.3.4:2376
func (d *Driver) GetURL() (string, error) {
	ip, err := d.GetIP()
	if err != nil {
		return "", err
	}
	return fmt.Sprintf("tcp://%s:%d", ip, dockerPort), nil
}

// GetIP returns the IP that this host is available at
func (d *Driver) GetIP() (string, error) {
	if d.UsePrivateIP {
		return d.PrivateIP, nil
	}
	return d.PublicIP, nil
}

// GetState returns the state that the host is in (running, stopped, etc)
func (d *Driver) GetState() (state.State, error) {
	cs := d.getClient()
	vm, count, err := cs.VirtualMachine.GetVirtualMachineByID(d.ID, d.setParams)
	if err != nil {
		return state.Error, err
	}

	if count == 0 {
		return state.None, fmt.Errorf("machine does not exist, use create command to create it")
	}

	switch vm.State {
	case "Starting":
		return state.Starting, nil
	case "Running":
		return state.Running, nil
	case "Stopping":
		return state.Running, nil
	case "Stopped":
		return state.Stopped, nil
	case "Destroyed":
		return state.Stopped, nil
	case "Expunging":
		return state.Stopped, nil
	case "Migrating":
		return state.Paused, nil
	case "Error":
		return state.Error, nil
	case "Unknown":
		return state.Error, nil
	case "Shutdowned":
		return state.Stopped, nil
	}

	return state.None, nil
}

// PreCreateCheck allows for pre-create operations to make sure a driver is ready for creation
func (d *Driver) PreCreateCheck() error {
	if err := d.checkKeyPair(); err != nil {
		return err
	}
<<<<<<< HEAD
	if err := d.checkInstance(); err != nil {
		return err
	}
=======

	if err := d.checkInstance(); err != nil {
		return err
	}

>>>>>>> 9d895809
	return nil
}

func (d *Driver) GoSleep(sec int) {
	rand.Seed(time.Now().UnixNano())
	n := time.Duration(rand.Intn(sec)) * time.Second // n will be between 0 and 10
	log.Debugf("sleep for %s seconds", n)
	time.Sleep(n)
}

func (d *Driver) PostInfoblox(url string, data []byte) error {
	log.Infof("PostInfoblox: %s", url)
	log.Infof("Json send %s\n", data)

	tr := &http.Transport{
		TLSClientConfig: &tls.Config{InsecureSkipVerify: true},
	}

	req, err := http.NewRequest("POST", url, bytes.NewBuffer(data))
	if err != nil {
		log.Infof("Error reading request. ", err)
	}

	// Set headers
	req.Header.Set("Content-Type", "application/json")

	req.SetBasicAuth(d.IBuser, d.IBpassword)

	// Set client timeout
	client := &http.Client{Timeout: time.Second * 30, Transport: tr}

	// Send request
	resp, err := client.Do(req)
	if err != nil {
		log.Infof("%s", err)
		log.Warnf("Error reading response. ", err)
		return err
	}
	defer resp.Body.Close()

	body, err := ioutil.ReadAll(resp.Body)
	if err != nil {
		log.Infof("Error reading body. ", err)
	}

	log.Infof("%s\n", body)

	return nil
}

// Create a host using the driver's config
func (d *Driver) Create() error {
	cs := d.getClient()
<<<<<<< HEAD
	/*
	if !d.SSHManage {
		if err := d.createKeyPair(); err != nil {
			return err
		}
		log.Infof("Setting Keypair for VM: %s", d.SSHKeyPair)
		p.SetKeypair(d.SSHKeyPair)
	}
	*/
=======

	if err := d.createKeyPair(); err != nil {
		return err
	}
>>>>>>> 9d895809
	p := cs.VirtualMachine.NewDeployVirtualMachineParams(
		d.ServiceOfferingID, d.TemplateID, d.ZoneID)
	p.SetName(strings.Replace(d.DisplayName, ".", "-", -1))
	p.SetDisplayname(d.DisplayName)
<<<<<<< HEAD
	p.SetHostname(d.DisplayName)
	d.Tags = strings.Fields(d.TMTags)
=======

	d.Tags = append(d.Tags, "product:"+d.ProductCode)
	d.Tags = append(d.Tags, "productcode:"+d.ProductCode)
	d.Tags = append(d.Tags, "techorg:intl")

	if d.TagFamily != "" {
		d.Tags = append(d.Tags, "family:"+d.TagFamily)
	}
	if d.TagEnvironment != "" {
		d.Tags = append(d.Tags, "environment:"+d.TagEnvironment)
	}

	p.SetHostname(d.DisplayName)
	log.Infof("Setting Keypair for VM: %s", d.SSHKeyPair)
	p.SetKeypair(d.SSHKeyPair)
>>>>>>> 9d895809
	if d.UserData != "" {
		p.SetUserdata(d.UserData)
	}
	if d.NetworkID != "" {
		p.SetNetworkids([]string{d.NetworkID})
	}
	if d.ProjectID != "" {
		p.SetProjectid(d.ProjectID)
	}
	if d.DiskOfferingID != "" {
		p.SetDiskofferingid(d.DiskOfferingID)
		if d.DiskSize != 0 {
			p.SetSize(int64(d.DiskSize))
		}
	}
	if d.DiskRootSize != 0 {
		p.SetRootdisksize(int64(d.DiskRootSize))
	}
	if d.NetworkType == "Basic" {
		if err := d.createSecurityGroup(); err != nil {
			return err
		}
		p.SetSecuritygroupnames([]string{d.MachineName})
	}
	p.SetStartvm(false)

	log.Info("Creating CloudStack instance...")
	vm, err := cs.VirtualMachine.DeployVirtualMachine(p)
	if err != nil {
		return err
	}

	d.ID = vm.Id
	d.PrivateIP = d.DisplayName
	d.MacAddress = vm.Nic[0].Macaddress

	// Add IP to Infoblox
	log.Info("Checking if DNS already exists...")

	url := "https://dns.cloudsys.tmcs/wapi/v2.7.3/record:host?_return_fields%2B=name,ipv4addrs&_return_as_object=1"
	data := []byte(`{
		"name":"` + d.DisplayName + `",
		"ipv4addrs":[{
			"ipv4addr":"func:nextavailableip:` + d.NetworkCidr + `,default",
			"mac":"` + d.MacAddress + `"
		}]
	}`)

	call := 1
	for call <= 10 {
		log.Debugf("Check IP in Infoblox %s", d.DisplayName)
		r := net.Resolver{PreferGo: true}
		ctx := context.Background()
		ips, err := r.LookupIPAddr(ctx, d.DisplayName)

		if err != nil {
<<<<<<< HEAD
			log.Debugf("err: %s", err)
			log.Debugf("IP not found...")
			log.Info("Add the Machine in DNS...")
=======
			log.Infof("err: %s", err)
			log.Infof("IP not found...")
			d.GoSleep(10)
			log.Info("Add the Machine in Infoblox...")
>>>>>>> 9d895809
			d.PostInfoblox(url, data)
			d.GoSleep(5)
		} else {
			log.Debugf("IP found %s", ips)
			break
		}

		call++
	}

	if call > 10 {
		return fmt.Errorf("too many call to InfoBlox.")
	}

	// Restart Infoblox
	url = "https://dns.cloudsys.tmcs/wapi/v2.7.3/grid/b25lLmNsdXN0ZXIkMA:syseng?_function=restartservices"
	data = []byte(`{"restart_option" : "RESTART_IF_NEEDED", "member_order" : "SIMULTANEOUSLY", "service_option" : "ALL"}`)

	call = 1
	for call <= 5 {
		d.GoSleep(2)
		log.Info("Restarting Infoblox Services...")
		if err := d.PostInfoblox(url, data); err == nil {
			break
		}
		call++
	}

	if call > 10 {
		return fmt.Errorf("too many call to InfoBlox.")
	}

	d.GoSleep(5)

	/*
	if d.NetworkType == "Basic" {
		d.PublicIP = d.PrivateIP
	}
	if d.NetworkType == "Advanced" && !d.UsePrivateIP {
		if d.PublicIPID == "" {
			if err := d.associatePublicIP(); err != nil {
				return err
			}
		}
		if err := d.configureFirewallRules(); err != nil {
			return err
		}
		if d.UsePortForward {
			if err := d.configurePortForwardingRules(); err != nil {
				return err
			}
		} else {
			if err := d.enableStaticNat(); err != nil {
				return err
			}
		}
	}
	*/
	if len(d.Tags) > 0 {
		if err := d.createTags(); err != nil {
			return err
		}
	}

	d.IPAddress = d.PrivateIP
	d.SSHPort, err = d.GetSSHPort()

	if d.SSHManage {
		if err := d.tmcopySSHKey(); err != nil {
			return err
		}
	}

	log.Info("Starting CloudStack instance...")
	if err := d.Start(); err != nil {
		return err
	}

	if err != nil {
		return err
	}

	return nil
}

// Remove a host
func (d *Driver) Remove() error {
	cs := d.getClient()
	p := cs.VirtualMachine.NewDestroyVirtualMachineParams(d.ID)
	p.SetExpunge(d.Expunge)
	// if err := d.deleteFirewallRules(); err != nil {
	// 	return err
	// }
	// if err := d.disassociatePublicIP(); err != nil {
	// 	return err
	// }
	// if err := d.deleteKeyPair(); err != nil {
	// 	return err
	// }
	log.Info("Removing CloudStack instance...")
	if _, err := cs.VirtualMachine.DestroyVirtualMachine(p); err != nil {
		return err
	}
	if d.NetworkType == "Basic" {
		if err := d.deleteSecurityGroup(); err != nil {
			return err
		}
	}
	if d.DeleteVolumes {
		if err := d.deleteVolumes(); err != nil {
			return err
		}
	}
	return nil
}

// Start a host
func (d *Driver) Start() error {
	vmstate, err := d.GetState()
	if err != nil {
		return err
	}

	if vmstate == state.Running {
		log.Info("Machine is already running")
		return nil
	}

	if vmstate == state.Starting {
		log.Info("Machine is already starting")
		return nil
	}

	cs := d.getClient()
	p := cs.VirtualMachine.NewStartVirtualMachineParams(d.ID)

	if _, err = cs.VirtualMachine.StartVirtualMachine(p); err != nil {
		return err
	}

	return nil
}

// Stop a host gracefully
func (d *Driver) Stop() error {
	vmstate, err := d.GetState()
	if err != nil {
		return err
	}

	if vmstate == state.Stopped {
		log.Info("Machine is already stopped")
		return nil
	}

	cs := d.getClient()
	p := cs.VirtualMachine.NewStopVirtualMachineParams(d.ID)

	if _, err = cs.VirtualMachine.StopVirtualMachine(p); err != nil {
		return err
	}

	return nil
}

// Restart a host.
func (d *Driver) Restart() error {
	vmstate, err := d.GetState()
	if err != nil {
		return err
	}

	if vmstate == state.Stopped {
		return fmt.Errorf("machine is stopped, use start command to start it")
	}

	cs := d.getClient()
	p := cs.VirtualMachine.NewRebootVirtualMachineParams(d.ID)

	if _, err = cs.VirtualMachine.RebootVirtualMachine(p); err != nil {
		return err
	}

	return nil
}

// Kill stops a host forcefully
func (d *Driver) Kill() error {
	return d.Stop()
}

func (d *Driver) getClient() *cloudstack.CloudStackClient {
	cs := cloudstack.NewAsyncClient(d.APIURL, d.APIKey, d.SecretKey, false)
	cs.HTTPGETOnly = d.HTTPGETOnly
	cs.AsyncTimeout(d.JobTimeOut)
	return cs
}

func (d *Driver) setZone(zone string, zoneID string) error {
	d.Zone = zone
	d.ZoneID = zoneID
	d.NetworkType = ""

	if d.Zone == "" && d.ZoneID == "" {
		return nil
	}

	cs := d.getClient()

	var z *cloudstack.Zone
	var err error
	if d.ZoneID != "" {
		z, _, err = cs.Zone.GetZoneByID(d.ZoneID, d.setParams)
	} else {
		z, _, err = cs.Zone.GetZoneByName(d.Zone, d.setParams)
	}
	if err != nil {
		return fmt.Errorf("unable to get zone: %v", err)
	}

	d.Zone = z.Name
	d.ZoneID = z.Id
	d.NetworkType = z.Networktype

	log.Debugf("zone: %q", d.Zone)
	log.Debugf("zone id: %q", d.ZoneID)
	log.Debugf("network type: %q", d.NetworkType)

	return nil
}

func (d *Driver) setTemplate(templateName string, templateID string) error {
	d.Template = templateName
	d.TemplateID = templateID

	if d.Template == "" && d.TemplateID == "" {
		return nil
	}

	if d.ZoneID == "" {
		return fmt.Errorf("unable to get template: zone is not set")
	}

	cs := d.getClient()
	var template *cloudstack.Template
	var err error
	if d.TemplateID != "" {
		template, _, err = cs.Template.GetTemplateByID(d.TemplateID, "executable", d.setParams)
	} else {
		template, _, err = cs.Template.GetTemplateByName(d.Template, "executable", d.ZoneID, d.setParams)
	}
	if err != nil {
		return fmt.Errorf("unable to get template: %v", err)
	}

	d.TemplateID = template.Id
	d.Template = template.Name

	log.Debugf("template id: %q", d.TemplateID)
	log.Debugf("template name: %q", d.Template)

	return nil
}

func (d *Driver) setServiceOffering(serviceoffering string, serviceofferingID string) error {
	d.ServiceOffering = serviceoffering
	d.ServiceOfferingID = serviceofferingID

	if d.ServiceOffering == "" && d.ServiceOfferingID == "" {
		return nil
	}

	cs := d.getClient()
	var service *cloudstack.ServiceOffering
	var err error
	if d.ServiceOfferingID != "" {
		service, _, err = cs.ServiceOffering.GetServiceOfferingByID(d.ServiceOfferingID, d.setParams)
	} else {
		service, _, err = cs.ServiceOffering.GetServiceOfferingByName(d.ServiceOffering, d.setParams)
	}
	if err != nil {
		return fmt.Errorf("unable to get service offering: %v", err)
	}

	d.ServiceOfferingID = service.Id
	d.ServiceOffering = service.Name

	log.Debugf("service offering id: %q", d.ServiceOfferingID)
	log.Debugf("service offering name: %q", d.ServiceOffering)

	return nil
}

func (d *Driver) setDiskOffering(diskOffering string, diskOfferingID string) error {
	d.DiskOffering = diskOffering
	d.DiskOfferingID = diskOfferingID

	if d.DiskOffering == "" && d.DiskOfferingID == "" {
		return nil
	}

	cs := d.getClient()
	var disk *cloudstack.DiskOffering
	var err error
	if d.DiskOfferingID != "" {
		disk, _, err = cs.DiskOffering.GetDiskOfferingByID(d.DiskOfferingID, d.setParams)
	} else {
		disk, _, err = cs.DiskOffering.GetDiskOfferingByName(d.DiskOffering, d.setParams)
	}
	if err != nil {
		return fmt.Errorf("unable to get disk offering: %v", err)
	}

	d.DiskOfferingID = disk.Id
	d.DiskOffering = disk.Name

	log.Debugf("disk offering id: %q", d.DiskOfferingID)
	log.Debugf("disk offering name: %q", d.DiskOffering)

	return nil
}

func (d *Driver) setNetwork(networkName string, networkID string) error {
	d.Network = networkName
	d.NetworkID = networkID

	if d.Network == "" && d.NetworkID == "" {
		return nil
	}

	cs := d.getClient()
	var network *cloudstack.Network
	var err error
	if d.NetworkID != "" {
		network, _, err = cs.Network.GetNetworkByID(d.NetworkID, d.setParams)
	} else {
		network, _, err = cs.Network.GetNetworkByName(d.Network, d.setParams)
	}
	if err != nil {
		return fmt.Errorf("unable to get network: %v", err)
	}

	d.NetworkID = network.Id
	d.Network = network.Name
	d.NetworkCidr = network.Cidr

	log.Infof("network id: %q", d.NetworkID)
	log.Infof("network name: %q", d.Network)
	log.Infof("network cidr: %q", d.NetworkCidr)

	return nil
}

func (d *Driver) setPublicIP(publicip string) error {
	d.PublicIP = publicip
	d.PublicIPID = ""

	if d.PublicIP == "" {
		return nil
	}

	cs := d.getClient()
	p := cs.Address.NewListPublicIpAddressesParams()
	p.SetIpaddress(d.PublicIP)
	ips, err := cs.Address.ListPublicIpAddresses(p)
	if err != nil {
		return fmt.Errorf("unable to get public ip id: %s", err)
	}
	if ips.Count < 1 {
		return fmt.Errorf("unable to get public ip id: Not Found %s", d.PublicIP)
	}

	d.PublicIPID = ips.PublicIpAddresses[0].Id

	log.Debugf("public ip id: %q", d.PublicIPID)

	return nil
}

func (d *Driver) setUserData(userDataFile string, userDataBase64 string) error {
        d.UserDataFile = userDataFile
        d.UserData = userDataBase64

        if d.UserDataFile == "" {
                return nil
        }

        data, err := ioutil.ReadFile(d.UserDataFile)
        if err != nil {
                return fmt.Errorf("Failed to read user data file: %s", err)
        }

        d.UserData = base64.StdEncoding.EncodeToString(data)

        return nil
}

func (d *Driver) readUserDataFromURL(userDataURL string) ([]byte, error) {
	c := &http.Client{}

	resp, err := c.Get(userDataURL)

	if err != nil {
		return nil, err
	}

	defer resp.Body.Close()

	return ioutil.ReadAll(resp.Body)

}

func (d *Driver) setProject(projectName string, projectID string) error {
	d.Project = projectName
	d.ProjectID = projectID

	if d.Project == "" && d.ProjectID == "" {
		return nil
	}

	cs := d.getClient()
	var p *cloudstack.Project
	var err error
	if d.ProjectID != "" {
		p, _, err = cs.Project.GetProjectByID(d.ProjectID)
	} else {
		p, _, err = cs.Project.GetProjectByName(d.Project)
	}
	if err != nil {
		return fmt.Errorf("invalid project: %s", err)
	}

	d.ProjectID = p.Id
	d.Project = p.Name

	log.Debugf("project id: %s", d.ProjectID)
	log.Debugf("project name: %s", d.Project)

	return nil
}

func (d *Driver) checkKeyPair() error {
	cs := d.getClient()

	log.Infof("Checking if SSH key pair (%v) already exists...", d.SSHKeyPair)

	p := cs.SSH.NewListSSHKeyPairsParams()
	p.SetName(d.SSHKeyPair)
	if d.ProjectID != "" {
		p.SetProjectid(d.ProjectID)
	}
	res, err := cs.SSH.ListSSHKeyPairs(p)
	if err != nil {
		return err
	}
	if res.Count > 0 {
		return fmt.Errorf("ssh key pair (%v) already exists", d.SSHKeyPair)
	}
	return nil
}

func (d *Driver) getPubKeyFingerprint(pub string) (string, error) {

	parts := strings.Fields(string(pub))
	if len(parts) < 2 {
		return "", errors.New("Bad pub key")
	}

	k, err := base64.StdEncoding.DecodeString(parts[1])
	if err != nil {
		return "", err
	}

	fp := md5.Sum([]byte(k))

	var fSum []string

	fmt.Print("MD5:")
	for i, b := range fp {

		fSum = append(fSum, fmt.Sprintf("%02x", b))
		if i < len(fp)-1 {
			fSum = append(fSum, ":")
		}
	}

	return strings.Join(fSum, ""), nil

}

func (d *Driver) checkKeyPairByFingerprint(pubKey string) (bool, error) {
	cs := d.getClient()

	fp, err := d.getPubKeyFingerprint(pubKey)

	if err != nil {
		return false, err
	}

	log.Infof("Checking for matching public key fingerprints...", d.SSHKeyPair)
	p := cs.SSH.NewListSSHKeyPairsParams()
	p.SetFingerprint(fp)
	if d.ProjectID != "" {
		p.SetProjectid(d.ProjectID)
	}
	res, err := cs.SSH.ListSSHKeyPairs(p)
	if err != nil {
		return false, err
	}
	if res.Count > 0 {
		for _, c := range res.SSHKeyPairs {
			if c.Fingerprint == fp {
				log.Infof("Found matching fingerprint, using key pair: %s", c.Name)
				d.SSHKeyPair = c.Name
				return true, nil
			}
		}
	}

	return false, nil
}

func (d *Driver) checkInstance() error {
	cs := d.getClient()

	log.Infof("Checking if instance (%v) already exists...", d.MachineName)

	p := cs.VirtualMachine.NewListVirtualMachinesParams()
	p.SetName(d.DisplayName)
	p.SetZoneid(d.ZoneID)
	if d.ProjectID != "" {
		p.SetProjectid(d.ProjectID)
	}
	res, err := cs.VirtualMachine.ListVirtualMachines(p)
	if err != nil {
		return err
	}
	if res.Count > 0 {
		return fmt.Errorf("instance (%v) already exists", d.SSHKeyPair)
	}
	return nil
}

func (d *Driver) tmcopySSHKey() error {
	var destinationFile string
	destinationFile = "/management-state/node/nodes/" + d.MachineName + "/machines/" + d.MachineName + "/id_rsa"

	var sourceFile string
	sourceFile = d.SSHPublickey

	log.Infof("Copy SSH public key...")

	input, err := ioutil.ReadFile(sourceFile)
	if err != nil {
		return err
	}

	err = ioutil.WriteFile(destinationFile, input, 0600)
	if err != nil {
		return fmt.Errorf("Error creating file", err)
	}

	return nil
}

func (d *Driver) createKeyPair() error {
	cs := d.getClient()

	if err := ssh.GenerateSSHKey(d.GetSSHKeyPath()); err != nil {
		return err
	}

	publicKey, err := ioutil.ReadFile(d.GetSSHKeyPath() + ".pub")
	if err != nil {
		return err
	}

	log.Infof("Registering SSH key pair...")

	p := cs.SSH.NewRegisterSSHKeyPairParams(d.SSHKeyPair, string(publicKey))
	if d.ProjectID != "" {
		p.SetProjectid(d.ProjectID)
	}
	if _, err := cs.SSH.RegisterSSHKeyPair(p); err != nil {
		return err
	}

	return nil
}

func (d *Driver) deleteKeyPair() error {
	cs := d.getClient()

	log.Infof("Deleting SSH key pair...")

	p := cs.SSH.NewDeleteSSHKeyPairParams(d.SSHKeyPair)
	if d.ProjectID != "" {
		p.SetProjectid(d.ProjectID)
	}

	if _, err := cs.SSH.DeleteSSHKeyPair(p); err != nil {
		// Throw away the error because it most likely means that a key doesn't exist
		// It is ok because we can use the same key for multiple machines.
		log.Warnf("Key may not exist: %s", err)
		return nil
	}

	return nil
}

func (d *Driver) deleteVolumes() error {
	cs := d.getClient()

	log.Info("Deleting volumes...")

	p := cs.Volume.NewListVolumesParams()
	p.SetVirtualmachineid(d.ID)
	if d.ProjectID != "" {
		p.SetProjectid(d.ProjectID)
	}
	volResponse, err := cs.Volume.ListVolumes(p)
	if err != nil {
		return err
	}
	for _, v := range volResponse.Volumes {
		if v.Type != diskDatadisk {
			continue
		}
		p := cs.Volume.NewDetachVolumeParams()
		p.SetId(v.Id)
		_, err := cs.Volume.DetachVolume(p)
		if err != nil {
			return err
		}
		_, err = cs.Volume.DeleteVolume(cs.Volume.NewDeleteVolumeParams(v.Id))
		if err != nil {
			return err
		}
	}
	return nil
}

func (d *Driver) associatePublicIP() error {
	cs := d.getClient()
	log.Infof("Associating public ip address...")
	p := cs.Address.NewAssociateIpAddressParams()
	p.SetZoneid(d.ZoneID)
	if d.NetworkID != "" {
		p.SetNetworkid(d.NetworkID)
	}
	if d.ProjectID != "" {
		p.SetProjectid(d.ProjectID)
	}
	ip, err := cs.Address.AssociateIpAddress(p)
	if err != nil {
		return err
	}
	d.PublicIP = ip.Ipaddress
	d.PublicIPID = ip.Id
	d.DisassociatePublicIP = true

	return nil
}

func (d *Driver) disassociatePublicIP() error {
	if !d.DisassociatePublicIP {
		return nil
	}

	cs := d.getClient()
	log.Infof("Disassociating public ip address...")
	p := cs.Address.NewDisassociateIpAddressParams(d.PublicIPID)
	if _, err := cs.Address.DisassociateIpAddress(p); err != nil {
		return err
	}

	return nil
}

func (d *Driver) enableStaticNat() error {
	cs := d.getClient()
	log.Infof("Enabling Static Nat...")
	p := cs.NAT.NewEnableStaticNatParams(d.PublicIPID, d.ID)
	if _, err := cs.NAT.EnableStaticNat(p); err != nil {
		return err
	}

	return nil
}

func (d *Driver) configureFirewallRule(publicPort, privatePort int) error {
	cs := d.getClient()

	log.Debugf("Creating firewall rule ... : cidr list: %v, port %d", d.CIDRList, publicPort)
	p := cs.Firewall.NewCreateFirewallRuleParams(d.PublicIPID, "tcp")
	p.SetCidrlist(d.CIDRList)
	p.SetStartport(publicPort)
	p.SetEndport(publicPort)
	rule, err := cs.Firewall.CreateFirewallRule(p)
	if err != nil {
		// If the error reports the port is already open, just ignore.
		if !strings.Contains(err.Error(), fmt.Sprintf(
			"The range specified, %d-%d, conflicts with rule", publicPort, publicPort)) {
			return err
		}
	} else {
		d.FirewallRuleIds = append(d.FirewallRuleIds, rule.Id)
	}

	return nil
}

func (d *Driver) configurePortForwardingRule(publicPort, privatePort int) error {
	cs := d.getClient()

	log.Debugf("Creating port forwarding rule ... : cidr list: %v, port %d", d.CIDRList, publicPort)
	p := cs.Firewall.NewCreatePortForwardingRuleParams(
		d.PublicIPID, privatePort, "tcp", publicPort, d.ID)
	p.SetOpenfirewall(false)
	if _, err := cs.Firewall.CreatePortForwardingRule(p); err != nil {
		return err
	}

	return nil
}

func (d *Driver) configureFirewallRules() error {
	log.Info("Creating firewall rule for ssh port ...")

	if err := d.configureFirewallRule(22, 22); err != nil {
		return err
	}

	log.Info("Creating firewall rule for docker port ...")
	if err := d.configureFirewallRule(dockerPort, dockerPort); err != nil {
		return err
	}

	if d.SwarmMaster {
		log.Info("Creating firewall rule for swarm port ...")
		if err := d.configureFirewallRule(swarmPort, swarmPort); err != nil {
			return err
		}
	}

	return nil
}

func (d *Driver) deleteFirewallRules() error {
	if len(d.FirewallRuleIds) > 0 {
		log.Info("Removing firewall rules...")
		for _, id := range d.FirewallRuleIds {
			cs := d.getClient()
			f := cs.Firewall.NewDeleteFirewallRuleParams(id)
			if _, err := cs.Firewall.DeleteFirewallRule(f); err != nil {
				return err
			}
		}
	}
	return nil
}

func (d *Driver) configurePortForwardingRules() error {
	log.Info("Creating port forwarding rule for ssh port ...")

	if err := d.configurePortForwardingRule(22, 22); err != nil {
		return err
	}

	log.Info("Creating port forwarding rule for docker port ...")
	if err := d.configurePortForwardingRule(dockerPort, dockerPort); err != nil {
		return err
	}

	if d.SwarmMaster {
		log.Info("Creating port forwarding rule for swarm port ...")
		if err := d.configurePortForwardingRule(swarmPort, swarmPort); err != nil {
			return err
		}
	}

	return nil
}

func (d *Driver) createSecurityGroup() error {
	log.Debugf("Creating security group ...")
	cs := d.getClient()

	p1 := cs.SecurityGroup.NewCreateSecurityGroupParams(d.MachineName)
	if d.ProjectID != "" {
		p1.SetProjectid(d.ProjectID)
	}
	if _, err := cs.SecurityGroup.CreateSecurityGroup(p1); err != nil {
		return err
	}

	p2 := cs.SecurityGroup.NewAuthorizeSecurityGroupIngressParams()
	p2.SetSecuritygroupname(d.MachineName)
	p2.SetProtocol("tcp")
	p2.SetCidrlist(d.CIDRList)

	p2.SetStartport(22)
	p2.SetEndport(22)
	if d.ProjectID != "" {
		p2.SetProjectid(d.ProjectID)
	}
	if _, err := cs.SecurityGroup.AuthorizeSecurityGroupIngress(p2); err != nil {
		return err
	}

	p2.SetStartport(dockerPort)
	p2.SetEndport(dockerPort)
	if _, err := cs.SecurityGroup.AuthorizeSecurityGroupIngress(p2); err != nil {
		return err
	}

	if d.SwarmMaster {
		p2.SetStartport(swarmPort)
		p2.SetEndport(swarmPort)
		if _, err := cs.SecurityGroup.AuthorizeSecurityGroupIngress(p2); err != nil {
			return err
		}
	}
	return nil
}

func (d *Driver) deleteSecurityGroup() error {
	log.Debugf("Deleting security group ...")
	cs := d.getClient()

	p := cs.SecurityGroup.NewDeleteSecurityGroupParams()
	p.SetName(d.MachineName)
	if d.ProjectID != "" {
		p.SetProjectid(d.ProjectID)
	}
	if _, err := cs.SecurityGroup.DeleteSecurityGroup(p); err != nil {
		return err
	}
	return nil
}

func (d *Driver) createTags() error {
	log.Info("Creating resource tags ...")
	cs := d.getClient()
	tags := make(map[string]string)
	for _, t := range d.Tags {
		parts := strings.SplitN(t, ":", 2)
		if len(parts) != 2 {
			return fmt.Errorf("invalid resource tags format, each tag must be on the format KEY:VALUE")
		}
		tags[parts[0]] = parts[1]
	}
	params := cs.Resourcetags.NewCreateTagsParams([]string{d.ID}, "UserVm", tags)
	_, err := cs.Resourcetags.CreateTags(params)
	return err
}

func (d *Driver) setParams(c *cloudstack.CloudStackClient, p interface{}) error {
	if o, ok := p.(interface {
		SetProjectid(string)
	}); ok && d.ProjectID != "" {
		o.SetProjectid(d.ProjectID)
	}
	if o, ok := p.(interface {
		SetZoneid(string)
	}); ok && d.ZoneID != "" {
		o.SetZoneid(d.ZoneID)
	}
	return nil
}<|MERGE_RESOLUTION|>--- conflicted
+++ resolved
@@ -150,13 +150,8 @@
 			Value:  "/usr/lib/ssh/id_rsa",
 		},
 		mcnflag.BoolFlag{
-<<<<<<< HEAD
-			Name:   "cloudstack-ssh-manage",
-			Usage:  "CloudStack SSH Management",
-=======
 			Name:  "cloudstack-ssh-manage",
 			Usage: "CloudStack SSH Management",
->>>>>>> 9d895809
 		},
 		mcnflag.StringSliceFlag{
 			Name:  "cloudstack-cidr",
@@ -439,17 +434,11 @@
 	if err := d.checkKeyPair(); err != nil {
 		return err
 	}
-<<<<<<< HEAD
+
 	if err := d.checkInstance(); err != nil {
 		return err
 	}
-=======
-
-	if err := d.checkInstance(); err != nil {
-		return err
-	}
-
->>>>>>> 9d895809
+
 	return nil
 }
 
@@ -503,46 +492,25 @@
 // Create a host using the driver's config
 func (d *Driver) Create() error {
 	cs := d.getClient()
-<<<<<<< HEAD
-	/*
 	if !d.SSHManage {
 		if err := d.createKeyPair(); err != nil {
 			return err
 		}
-		log.Infof("Setting Keypair for VM: %s", d.SSHKeyPair)
-		p.SetKeypair(d.SSHKeyPair)
-	}
-	*/
-=======
+	}
 
 	if err := d.createKeyPair(); err != nil {
 		return err
 	}
->>>>>>> 9d895809
 	p := cs.VirtualMachine.NewDeployVirtualMachineParams(
 		d.ServiceOfferingID, d.TemplateID, d.ZoneID)
 	p.SetName(strings.Replace(d.DisplayName, ".", "-", -1))
 	p.SetDisplayname(d.DisplayName)
-<<<<<<< HEAD
 	p.SetHostname(d.DisplayName)
 	d.Tags = strings.Fields(d.TMTags)
-=======
-
-	d.Tags = append(d.Tags, "product:"+d.ProductCode)
-	d.Tags = append(d.Tags, "productcode:"+d.ProductCode)
-	d.Tags = append(d.Tags, "techorg:intl")
-
-	if d.TagFamily != "" {
-		d.Tags = append(d.Tags, "family:"+d.TagFamily)
-	}
-	if d.TagEnvironment != "" {
-		d.Tags = append(d.Tags, "environment:"+d.TagEnvironment)
-	}
-
-	p.SetHostname(d.DisplayName)
-	log.Infof("Setting Keypair for VM: %s", d.SSHKeyPair)
-	p.SetKeypair(d.SSHKeyPair)
->>>>>>> 9d895809
+	if !d.SSHManage {
+		log.Infof("Setting Keypair for VM: %s", d.SSHKeyPair)
+		p.SetKeypair(d.SSHKeyPair)
+	}
 	if d.UserData != "" {
 		p.SetUserdata(d.UserData)
 	}
@@ -599,16 +567,9 @@
 		ips, err := r.LookupIPAddr(ctx, d.DisplayName)
 
 		if err != nil {
-<<<<<<< HEAD
 			log.Debugf("err: %s", err)
 			log.Debugf("IP not found...")
 			log.Info("Add the Machine in DNS...")
-=======
-			log.Infof("err: %s", err)
-			log.Infof("IP not found...")
-			d.GoSleep(10)
-			log.Info("Add the Machine in Infoblox...")
->>>>>>> 9d895809
 			d.PostInfoblox(url, data)
 			d.GoSleep(5)
 		} else {
@@ -638,7 +599,7 @@
 	}
 
 	if call > 10 {
-		return fmt.Errorf("too many call to InfoBlox.")
+		return fmt.Errorf("too many call to DNS")
 	}
 
 	d.GoSleep(5)
